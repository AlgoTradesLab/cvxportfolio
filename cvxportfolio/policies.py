--- conflicted
+++ resolved
@@ -718,14 +718,10 @@
                     universe=universe, **kwargs)
 
         self.benchmark.initialize_estimator_recursive(
-<<<<<<< HEAD
             universe=universe, **kwargs)
 
-        self.w_bm = cp.Parameter(len(universe))
-=======
-            universe=universe, trading_calendar=trading_calendar)
+
         self._w_bm = cp.Parameter(len(universe))
->>>>>>> 50724599
 
         self._w_current = cp.Parameter(len(universe))
         self._z_at_lags = [cp.Variable(len(universe))
@@ -740,7 +736,6 @@
 
         self._compile_to_cvxpy()
 
-<<<<<<< HEAD
     def finalize_estimator_recursive(self, **kwargs):
         """Finalize all objects in this policy's estimator tree.
 
@@ -754,9 +749,7 @@
                 constr.finalize_estimator_recursive(**kwargs)
         self.benchmark.finalize_estimator_recursive(**kwargs)
 
-=======
     # pylint: disable=arguments-differ
->>>>>>> 50724599
     def values_in_time_recursive(
         self, t, current_weights, current_portfolio_value, **kwargs):
         """Update all cvxpy parameters, solve, and return allocation weights.
