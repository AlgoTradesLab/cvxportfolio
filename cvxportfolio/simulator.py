# Copyright 2016 Enzo Busseti, Stephen Boyd, Steven Diamond, BlackRock Inc.
#
# Licensed under the Apache License, Version 2.0 (the "License");
# you may not use this file except in compliance with the License.
# You may obtain a copy of the License at
#
#    http://www.apache.org/licenses/LICENSE-2.0
#
# Unless required by applicable law or agreed to in writing, software
# distributed under the License is distributed on an "AS IS" BASIS,
# WITHOUT WARRANTIES OR CONDITIONS OF ANY KIND, either express or implied.
# See the License for the specific language governing permissions and
# limitations under the License.
"""This module implements the MarketSimulator class, which strives to.

simulate as accurately as possibly what would have been the realized
performance of a trading policy if it had been run in the market in the
past. In financial jargon this is called *backtesting*.
"""

import copy
import hashlib
import logging
import os
import pickle
import time
from collections import OrderedDict, defaultdict
from functools import cached_property
from itertools import starmap
from pathlib import Path

import numpy as np
import pandas as pd
from multiprocess import Lock, Pool

from .costs import BaseCost, StocksHoldingCost, StocksTransactionCost
from .data import (
    BASE_LOCATION, FredSymbolData, YahooFinanceSymbolData)
from .errors import DataError
from .estimator import DataEstimator, Estimator
from .result import BacktestResult
from .utils import (periods_per_year_from_datetime_index, repr_numpy_pandas,
                    resample_returns)


PPY = 252
__all__ = ['StockMarketSimulator', 'MarketSimulator']


def _mp_init(l):
    global LOCK
    LOCK = l


def _hash_universe(universe):
    return hashlib.sha256(bytes(str(tuple(universe)), 'utf-8')).hexdigest()


def _load_cache(universe, trading_frequency, base_location):
    """Load cache from disk."""
    folder = base_location / (
        f'hash(universe)={_hash_universe(universe)},'
        + f'trading_frequency={trading_frequency}')
    if 'LOCK' in globals():
        logging.debug(f'Acquiring cache lock from process {os.getpid()}')
        LOCK.acquire()
    try:
        with open(folder/'cache.pkl', 'rb') as f:
            logging.info(
                f'Loading cache for universe = {universe}'
                f' and trading_frequency = {trading_frequency}')
            return pickle.load(f)
    except FileNotFoundError:
        logging.info(f'Cache not found!')
        return {}
    finally:
        if 'LOCK' in globals():
            logging.debug(f'Releasing cache lock from process {os.getpid()}')
            LOCK.release()


def _store_cache(cache, universe, trading_frequency, base_location):
    """Store cache to disk."""
    folder = base_location / (
        f'hash(universe)={_hash_universe(universe)},'
        f'trading_frequency={trading_frequency}')
    if 'LOCK' in globals():
        logging.debug(f'Acquiring cache lock from process {os.getpid()}')
        LOCK.acquire()
    folder.mkdir(exist_ok=True)
    with open(folder/'cache.pkl', 'wb') as f:
        logging.info(
            f'Storing cache for universe = {universe} and trading_frequency = {trading_frequency}')
        pickle.dump(cache, f)
    if 'LOCK' in globals():
        logging.debug(f'Releasing cache lock from process {os.getpid()}')
        LOCK.release()


class MarketData:
    """Prepare, hold, and serve market data.

    Not meant to be accessed by user. Most of its initialization is
    documented in MarketSimulator.
    """

    def __init__(self,
                 universe=(),
                 returns=None,
                 volumes=None,
                 prices=None,
                 datasource='YFinance',
                 cash_key='USDOLLAR',
                 base_location=BASE_LOCATION,
                 min_history=pd.Timedelta('365.24d'),
                 # TODO change logic for this (it's now this to not drop quarterly data)
                 max_contiguous_missing='370d',
                 trading_frequency=None,
                 copy_dataframes=True,
                 **kwargs,
                 ):

        # drop duplicates and ensure ordering
        universe = sorted(set(universe))

        self.base_location = Path(base_location)
        self.min_history_timedelta = min_history
        self.max_contiguous_missing = max_contiguous_missing
        self.cash_key = cash_key

        if len(universe):
            self._get_market_data(universe, datasource)
            self._add_cash_column(self.cash_key)
            self._remove_missing_recent()
        else:
            if returns is None:
                raise SyntaxError(
                    "If you don't specify a universe you should pass `returns`.")
            self.returns = pd.DataFrame(returns, copy=copy_dataframes)
            self.volumes = volumes if volumes is None else\
                pd.DataFrame(volumes, copy=copy_dataframes)
            self.prices = prices if prices is None else\
                pd.DataFrame(prices, copy=copy_dataframes)
            if cash_key != returns.columns[-1]:
                self._add_cash_column(cash_key)

        if trading_frequency:
            self._downsample(trading_frequency)

        self._set_read_only()
        self._check_sizes()

    def _reduce_universe(self, reduced_universe):
        assert reduced_universe[-1] == self.cash_key
        logging.debug(
            f'Preparing MarketData with reduced_universe {reduced_universe}')
        return MarketData(
            returns=self.returns[reduced_universe],
            volumes=self.volumes[reduced_universe[:-1]
                                 ] if not (self.volumes is None) else None,
            prices=self.prices[reduced_universe[:-1]
                               ] if not (self.prices is None) else None,
            cash_key=self.cash_key,
            copy_dataframes=False)

    @property
    def min_history(self):
        """Min.

        history expressed in periods.
        """
        return int(np.round(self.PPY * (
            self.min_history_timedelta / pd.Timedelta('365.24d'))))

    @property
    def universe(self):
        return self.returns.columns

    sampling_intervals = {'weekly': 'W-MON',
                          'monthly': 'MS', 'quarterly': 'QS', 'annual': 'AS'}

    # @staticmethod
    # def _is_first_interval_small(datetimeindex):
    #     """Check if post-resampling the first interval is small.
    #
    #     We have no way of knowing exactly if the first interval
    #     needs to be dropped. We drop it if its length is smaller
    #     than the average of all others, minus 2 standard deviation.
    #     """
    #     first_interval = (datetimeindex[1] - datetimeindex[0])
    #     all_others = (datetimeindex[2:] - datetimeindex[1:-1])
    #     return first_interval < (all_others.mean() - 2 * all_others.std())

    def _downsample(self, interval):
        """_downsample market data."""
        if not interval in self.sampling_intervals:
            raise SyntaxError(
                'Unsopported trading interval for down-sampling.')
        interval = self.sampling_intervals[interval]
        new_returns_index = pd.Series(self.returns.index, self.returns.index
                                      ).resample(interval, closed='left', label='left').first().values
        # print(new_returns_index)
        self.returns = np.exp(np.log(
            1+self.returns).resample(interval, closed='left', label='left'
                                     ).sum(min_count=1))-1
        self.returns.index = new_returns_index

        # last row is always unknown
        self.returns.iloc[-1] = np.nan

        # # we drop the first row if its interval is small
        # if self._is_first_interval_small(self.returns.index):
        #     self.returns = self.returns.iloc[1:]

        # we nan-out the first non-nan element of every col
        for col in self.returns.columns[:-1]:
            self.returns[col].loc[
                    (~(self.returns[col].isnull())).idxmax()
                ] = np.nan

        if self.volumes is not None:
            new_volumes_index = pd.Series(self.volumes.index, self.volumes.index
                                          ).resample(interval, closed='left', label='left').first().values
            self.volumes = self.volumes.resample(
                interval, closed='left', label='left').sum(min_count=1)
            self.volumes.index = new_volumes_index

            # last row is always unknown
            self.volumes.iloc[-1] = np.nan

            # # we drop the first row if its interval is small
            # if self._is_first_interval_small(self.volumes.index):
            #     self.volumes = self.volumes.iloc[1:]

            # we nan-out the first non-nan element of every col
            for col in self.volumes.columns:
                self.volumes[col].loc[
                        (~(self.volumes[col].isnull())).idxmax()
                    ] = np.nan

        if self.prices is not None:
            new_prices_index = pd.Series(self.prices.index, self.prices.index
                                         ).resample(interval, closed='left', label='left').first().values
            self.prices = self.prices.resample(
                interval, closed='left', label='left').first()
            self.prices.index = new_prices_index

            # # we drop the first row if its interval is small
            # if self._is_first_interval_small(self.prices.index):
            #     self.prices = self.prices.iloc[1:]

            # we nan-out the first non-nan element of every col
            for col in self.prices.columns:
                self.prices[col].loc[
                        (~(self.prices[col].isnull())).idxmax()
                    ] = np.nan

    @property
    def PPY(self):
        """Periods per year, assumes returns are about equally spaced."""
        return periods_per_year_from_datetime_index(self.returns.index)

    def _check_sizes(self):

        if (not self.volumes is None) and (not (self.volumes.shape[1] == self.returns.shape[1] - 1)
                                           or not all(self.volumes.columns == self.returns.columns[:-1])):
            raise SyntaxError(
                'Volumes should have same columns as returns, minus cash_key.')

        if (not self.prices is None) and (not (self.prices.shape[1] == self.returns.shape[1] - 1)
                                          or not all(self.prices.columns == self.returns.columns[:-1])):
            raise SyntaxError(
                'Prices should have same columns as returns, minus cash_key.')

    def _serve_data_policy(self, t):
        """Give data to policy at time t."""
        tidx = self.returns.index.get_loc(t)
        past_returns = pd.DataFrame(self.returns.iloc[:tidx])
        if not self.volumes is None:
            tidx = self.volumes.index.get_loc(t)
            past_volumes = pd.DataFrame(self.volumes.iloc[:tidx])
        else:
            past_volumes = None
        current_prices = pd.Series(
            self.prices.loc[t]) if not self.prices is None else None

        return past_returns, past_volumes, current_prices

    def _serve_data_simulator(self, t):
        """Give data to simulator at time t."""
        tidx = self.returns.index.get_loc(t)
        current_and_past_returns = pd.DataFrame(self.returns.iloc[:tidx+1])
        if not self.volumes is None:
            tidx = self.volumes.index.get_loc(t)
            current_and_past_volumes = pd.DataFrame(self.volumes.iloc[:tidx+1])
        else:
            current_and_past_volumes = None
        current_prices = pd.Series(
            self.prices.loc[t]) if not self.prices is None else None

        return current_and_past_returns, current_and_past_volumes, current_prices

    def _set_read_only(self):
        """Set numpy array contained in dataframe to read only.

        This is enough to prevent direct assignement to the resulting
        dataframe. However it could still be accidentally corrupted by
        assigning to columns or indices that are not present in the
        original. We avoid that case as well by returning a wrapped
        dataframe (which doesn't copy data on creation) in
        _serve_data_policy and _serve_data_simulator.
        """

        def ro(df):
            data = df.values
            data.flags.writeable = False
            return pd.DataFrame(data, index=df.index, columns=df.columns)

        self.returns = ro(self.returns)

        if not self.prices is None:
            self.prices = ro(self.prices)

        if not self.volumes is None:
            self.volumes = ro(self.volumes)

    def _add_cash_column(self, cash_key):
        """Add the cash column to an already formed returns dataframe.

        This assumes that the trading periods are about equally spaced.
        If, say, you have trading periods with very different lengths you
        should redefine this method **and** replace the :class:`CashReturn`
        objective term.
        """

        if not cash_key == 'USDOLLAR':
            raise NotImplementedError(
                'Currently the only data pipeline built is for USDOLLAR cash')

<<<<<<< HEAD
        data = FredSymbolData('DFF', base_storage_location=self.base_location)

        cash_returns_per_period = resample_returns(
            data.data/100, periods=self.PPY)
=======
        data = FredTimeSeries('DFF', base_location=self.base_location)
        data.initialize_estimator_recursive()
        self.returns[cash_key] = resample_returns(
            data.data / 100, periods=self.PPY)
        self.returns[cash_key] = self.returns[cash_key].ffill()
>>>>>>> 1dba195d

        # we merge instead of assigning column because indexes might
        # be misaligned (e.g., with tz-aware timestamps)
        cash_returns_per_period.name = self.cash_key
        original_returns_index = self.returns.index
        tmp = pd.concat([self.returns, cash_returns_per_period], axis=1)
        tmp[cash_key] = tmp[cash_key].ffill()
        self.returns = tmp.loc[original_returns_index]

    DATASOURCES = {'YFinance': YahooFinanceSymbolData, 'FRED': FredSymbolData}

    def _get_market_data(self, universe, datasource):
        database_accesses = {}
        print('Updating data')

        for stock in universe:
            logging.debug(
                f'Getting data for {stock} with {self.DATASOURCES[datasource]}.')
            print('.')
            database_accesses[stock] = self.DATASOURCES[datasource](
<<<<<<< HEAD
                stock, base_storage_location=self.base_location)
=======
                stock, base_location=self.base_location)
            database_accesses[stock].initialize_estimator_recursive()
>>>>>>> 1dba195d

        if datasource == 'YFinance':
            self.returns = pd.DataFrame(
                {stock: database_accesses[stock].data['Return'] for stock in universe})
            self.volumes = pd.DataFrame(
                {stock: database_accesses[stock].data['ValueVolume'] for stock in universe})
            self.prices = pd.DataFrame(
                {stock: database_accesses[stock].data['Open'] for stock in universe})
        else:  # only FRED for indexes
            self.prices = pd.DataFrame(
                {stock: database_accesses[stock].data for stock in universe})  # open prices
            self.returns = 1 - self.prices / self.prices.shift(-1)
            self.volumes = None

    def _remove_missing_recent(self):
        """Clean recent data.

        Yfinance has some issues with most recent data; we remove recent
        days if there are NaNs.
        """

        if self.prices.iloc[-5:].isnull().any().any():
            logging.debug(
                'Removing some recent lines because there are missing values.')
            drop_at = self.prices.iloc[-5:].isnull().any(axis=1).idxmax()
            logging.debug(f'Dropping at index {drop_at}')
            self.returns = self.returns.loc[self.returns.index < drop_at]
            if self.prices is not None:
                self.prices = self.prices.loc[self.prices.index < drop_at]
            if self.volumes is not None:
                self.volumes = self.volumes.loc[self.volumes.index < drop_at]

        # for consistency we must also nan-out the last row of returns and volumes
        self.returns.iloc[-1] = np.nan
        if self.volumes is not None:
            self.volumes.iloc[-1] = np.nan

    def _get_backtest_times(self, start_time=None, end_time=None, 
            include_end=True):
        """Get trading calendar from market data.
            
        If start_time and end_time are tz-naive, we set the to UTC.    
        """
        result = self.returns.index
        result = result[result >= self._earliest_backtest_start]
        if start_time:
            result = result[result >= start_time]
        if end_time:
            result = result[(result <= end_time)]
        if not include_end:
            result = result[:-1]
        return result

    @property
    def _break_timestamps(self):
        """List of timestamps at which a backtest should be broken.

        An asset enters into a backtest after having non-NaN returns for
        self.min_history periods and exits after having NaN returns for
        self.max_contiguous_missing. Defaults values are 252 and 10
        respectively.
        """
        self.entry_dates = defaultdict(list)
        self.exit_dates = defaultdict(list)
        for asset in self.returns.columns[:-1]:
            single_asset_returns = self.returns[asset].dropna()
            if len(single_asset_returns) > self.min_history:
                self.entry_dates[single_asset_returns.index[self.min_history]].append(
                    asset)
                exit_date = single_asset_returns.index[-1]
                if (self.returns.index[-1] - exit_date) >= pd.Timedelta(self.max_contiguous_missing):
                    self.exit_dates[exit_date].append(asset)

        _ = sorted(set(self.exit_dates) | set(self.entry_dates))
        logging.debug(f'computing break timestamps {_}')
        return _

    @property
    def _limited_universes(self):
        """Valid universes for each section, minus cash.

        A backtest is broken into multiple ones that start at each key
        of this, have the universe specified by this, and end at the
        next startpoint.
        """
        result = OrderedDict()
        uni = []
        for ts in self._break_timestamps:
            uni += self.entry_dates[ts]
            uni = [el for el in uni if not el in self.exit_dates[ts]]
            result[ts] = tuple(sorted(uni))
        return result

    @property
    def _earliest_backtest_start(self):
        """Earliest date at which we can start a backtest."""
        return self.returns.iloc[:, :-1].dropna(how='all').index[self.min_history]

    def _get_limited_backtests(self, start_time, end_time):
        """Get start/end times and universes of constituent backtests.

        Each one has constant universe with assets' that meet the
        ``min_history`` requirement and has not disappeared from the
        dataset.
        """

        full_backtest_times = self._get_backtest_times(start_time, end_time)
        brkt = np.array(self._break_timestamps)

        def get_valid_universe_and_its_expiration_for(time):
            try:
                return self._limited_universes[brkt[brkt <= time][-1]], \
                    brkt[brkt > time][0] if len(
                        brkt[brkt > time]) else full_backtest_times[-1]
            except IndexError:
                raise DataError(
                    'There are no assets that meet the required min_history.')

        result = []
        start = full_backtest_times[0]
        while True:

            universe, expiration = get_valid_universe_and_its_expiration_for(
                start)
            if expiration > full_backtest_times[-1]:
                expiration = full_backtest_times[-1]
            result.append({
                'start_time': start,
                'end_time': expiration,
                'universe': list(universe) + [self.cash_key]})

            if expiration == full_backtest_times[-1]:
                return result

            start = expiration


class MarketSimulator:
    """This class is a generic financial market simulator.

    It is (currently) not meant to be used directly. Look at
    :class:`StockMarketSimulator` for its version specialized
    to the stock market.
    """

    def __init__(self, universe=(), returns=None, volumes=None,
                 prices=None, costs=(), round_trades=False,
                 min_history=pd.Timedelta('365d'),
                 datasource='YFinance',
                 cash_key="USDOLLAR", base_location=BASE_LOCATION,
                 trading_frequency=None, **kwargs):
        """Initialize the Simulator and download data if necessary."""
        self.base_location = Path(base_location)

        self.enable_caching = len(universe) > 0

        self.market_data = MarketData(
            universe=universe, returns=returns,
            volumes=volumes, prices=prices,
            cash_key=cash_key, base_location=base_location,
            trading_frequency=trading_frequency,
            min_history=min_history,
            datasource=datasource,
            **kwargs)

        self.trading_frequency = trading_frequency

        if not len(universe) and prices is None:
            if round_trades:
                raise SyntaxError(
                    "If you don't specify prices you can't request "
                    + "`round_trades`.")

        self.round_trades = round_trades
        self.costs = [el() if isinstance(el, type) else el for el in costs]
        # self.lock = Lock()
       # self.kwargs = kwargs

    @staticmethod
    def _round_trade_vector(u, current_prices):
        """Round dollar trade vector u."""
        result = pd.Series(u, copy=True)
        result.iloc[:-1] = np.round(u[:-1] / current_prices) * current_prices
        result.iloc[-1] = -sum(result.iloc[:-1])
        return result

    def _simulate(self, t, t_next, h, policy, **kwargs):
        """Get next portfolio and statistics used by Backtest for reporting.

        The signature of this method differs from other estimators
        because we pass the policy directly to it, and the past returns
        and past volumes are computed by it.
        """

        # translate to weights
        current_portfolio_value = sum(h)
        current_weights = h / current_portfolio_value

        past_returns, past_volumes, current_prices =\
            self.market_data._serve_data_policy(t)

        # evaluate the policy
        s = time.time()
        z = policy.values_in_time_recursive(
            t=t, current_weights=current_weights,
            current_portfolio_value=current_portfolio_value,
            past_returns=past_returns, past_volumes=past_volumes,
            current_prices=current_prices, **kwargs)

        policy_time = time.time() - s

        # for safety recompute cash
        z.iloc[-1] = -sum(z.iloc[:-1])
        assert sum(z) == 0.

        # trades in dollars
        u = z * current_portfolio_value

        # get data for simulator
        current_and_past_returns, current_and_past_volumes, current_prices =\
            self.market_data._serve_data_simulator(t)

        # zero out trades on stock that weren't trading on that day
        if not (current_and_past_volumes is None):
            current_volumes = current_and_past_volumes.iloc[-1]
            non_tradable_stocks = current_volumes[current_volumes <= 0].index
            if len(non_tradable_stocks):
                logging.info(
                    f"At time {t} the simulator canceled trades on assets {non_tradable_stocks}"
                    " because their market volumes for the period are zero.")
            u[non_tradable_stocks] = 0.

        # round trades
        if self.round_trades:
            u = self._round_trade_vector(u, current_prices)

        # recompute cash
        u.iloc[-1] = -sum(u.iloc[:-1])
        assert sum(u) == 0.

        # compute post-trade holdings (including cash balance)
        h_plus = h + u

        # evaluate cost functions
        realized_costs = {cost.__class__.__name__: cost._simulate(
            t=t, u=u,  h_plus=h_plus,
            current_and_past_volumes=current_and_past_volumes,
            current_and_past_returns=current_and_past_returns,
            current_prices=current_prices,
            t_next=t_next,
            periods_per_year=self.market_data.PPY,
            windowsigma=self.market_data.PPY) for cost in self.costs}

        # initialize tomorrow's holdings
        h_next = pd.Series(h_plus, copy=True)

        # debit costs from cash account
        h_next.iloc[-1] = h_plus.iloc[-1] - sum(realized_costs.values())

        # multiply positions (including cash) by market returns
        current_returns = current_and_past_returns.iloc[-1]
        assert not np.any(current_returns.isnull())
        h_next *= (1 + current_returns)

        return h_next, z, u, realized_costs, policy_time

    def _single_backtest(self, policy, start_time, end_time, h, universe=None):
        if universe is None:
            universe = self.market_data.universe
        backtest_times = self.market_data._get_backtest_times(
            start_time, end_time, include_end=True)

        if hasattr(policy, 'compile_to_cvxpy'):
            policy.compile_to_cvxpy()

        result = BacktestResult(universe, backtest_times, self.costs)

        # this is the main loop of a backtest
        for t, t_next in zip(backtest_times[:-1], backtest_times[1:]):
            # s = time.time()
            result.h.loc[t] = h
            h, result.z.loc[t], result.u.loc[t], realized_costs, \
                result.policy_times.loc[t] = self._simulate(
                    t=t, h=h, policy=policy, t_next=t_next)
            for cost in realized_costs:
                result.costs[cost].loc[t] = realized_costs[cost]
            result.simulator_times.loc[t] = time.time(
            ) - self.simulator_timer - result.policy_times.loc[t]
            self.simulator_timer = time.time()

        result.h.loc[pd.Timestamp(end_time)] = h

        result.cash_returns =\
            self.market_data.returns.iloc[:, -1].loc[result.u.index]

        return result

    def _concatenated_backtests(self, policy, start_time, end_time, h):
        self.simulator_timer = time.time()
        constituent_backtests_params = self.market_data._get_limited_backtests(
            start_time, end_time)
        results = []
        orig_md = self.market_data
        orig_policy = policy
        for el in constituent_backtests_params:
            logging.info(f"current universe: {el['universe']}")
            logging.info(f"interval: {el['start_time']}, {el['end_time']}")
            self.market_data = orig_md._reduce_universe(el['universe'])

            # TODO improve
            if len(el['universe']) > len(h):
                tmp = pd.Series(0., el['universe'])
                tmp.loc[h.index] = h
                h = tmp
            else:
                h = h[el['universe']]

            policy = copy.deepcopy(orig_policy)
            policy.initialize_estimator_recursive(
                universe=el['universe'],
                backtest_times=self.market_data._get_backtest_times(
                    el['start_time'], el['end_time'], include_end=True)
            )

            # if policy uses a cache load it from disk
            if hasattr(policy, 'cache') and self.enable_caching:
                logging.info('Trying to load cache from disk...')
                policy.cache = _load_cache(
                    universe=el['universe'],
                    trading_frequency=self.trading_frequency,
                    base_location=self.base_location)

            results.append(self._single_backtest(
                policy, el['start_time'], el['end_time'], h, el['universe']))

            h = results[-1].h.iloc[-1]

            # if policy used a cache write it to disk
            if hasattr(policy, 'cache') and self.enable_caching:
                logging.info('Storing cache from policy to disk...')
                _store_cache(cache=policy.cache, universe=el['universe'],
                             trading_frequency=self.trading_frequency,
                             base_location=self.base_location)

        self.market_data = orig_md

        result = self._concatenate_backtest_results(results)

        # temporary, will refactor these methods
        result.simulator_times.iloc[-2] += time.time() - self.simulator_timer
        return result

    def _concatenate_backtest_results(self, results):

        res = BacktestResult.__new__(BacktestResult)
        res.costs = {}

        res.h = pd.concat([el.h.iloc[:-1] if i < len(results) -
                          1 else el.h for i, el in enumerate(results)])
        for attr in ['cash_returns', 'u', 'z', 'simulator_times', 'policy_times']:
            res.__setattr__(attr, pd.concat(
                [el.__getattribute__(attr) for el in results]))

        # pandas concat can misalign the columns ordering
        ck = self.market_data.cash_key
        sortcol = sorted([el for el in res.u.columns if not el == ck]) + [ck]
        res.u = res.u[sortcol]
        res.z = res.z[sortcol]
        res.h = res.h[sortcol]
        for k in results[0].costs:
            res.costs[k] = pd.concat([el.costs[k] for el in results])

        return res

    @staticmethod
    def _worker(policy, simulator, start_time, end_time, h):
        return simulator._concatenated_backtests(policy, start_time, end_time, h)

    def optimize_hyperparameters(self, policy, start_time=None, end_time=None,
        initial_value=1E6, h=None, objective='sharpe_ratio', parallel=True):
        """Optimize hyperparameters of a policy to maximize backtest objective.

        EXPERIMENTAL: this method is currently being developed.
        """

        def modify_orig_policy(target_policy):
            hps = policy.collect_hyperparameters()
            thps = target_policy.collect_hyperparameters()
            for h, t in zip(hps, thps):
                h._index = t._index

        results = {}

        current_result = self.backtest(policy, start_time=start_time, end_time=end_time,
            initial_value=initial_value, h=h)

        current_objective = getattr(current_result, objective)

        results[str(policy)] = current_objective

        for i in range(100):
            print('iteration', i)
            print('Current optimal hyper-parameters:')
            print(policy)
            print('Current objective:')
            print(current_objective)
            print()
            print('Current result:')
            print(current_result)
            print()

            test_policies = []
            for hp in policy.collect_hyperparameters():
                try:
                    hp._increment()
                    if not (str(policy) in results):
                        test_policies.append(copy.deepcopy(policy))
                    hp._decrement()
                except IndexError:
                    pass
                try:
                    hp._decrement()
                    if not (str(policy) in results):
                        test_policies.append(copy.deepcopy(policy))
                    hp._increment()
                except IndexError:
                    pass

            if not len(test_policies):
                break

            results_partial = self.backtest_many(test_policies,
                start_time=start_time, end_time=end_time, initial_value=initial_value,
                h=h, parallel=parallel)

            objectives_partial = [getattr(res, objective) for res in results_partial]

            for pol, obje in zip(test_policies, objectives_partial):
                results[str(pol)] = obje

            # print(results)

            if max(objectives_partial) <= current_objective:
                break

            current_objective = max(objectives_partial)
            # policy = test_policies[np.argmax(objectives_partial)]
            modify_orig_policy(test_policies[np.argmax(objectives_partial)])
            current_result = results_partial[np.argmax(objectives_partial)]

    def backtest(self, policy, start_time=None, end_time=None, initial_value=1E6, h=None):
        """Backtest trading policy.

        The default initial portfolio is all cash, or you can pass any portfolio with
        the `h` argument.

        :param policy: trading policy
        :type policy: cvx.BaseTradingPolicy
        :param start_time: start time of the backtest; if market it close, the first trading day
             after it is selected
        :type start_time: str or datetime
        :param end_time: end time of the backtest; if market it close, the last trading day
             before it is selected
        :type end_time: str or datetime or None
        :param initial_value: initial value in dollar of the portfolio, if not specifying
            ``h`` it is assumed the initial portfolio is all cash; if ``h`` is specified
            this is ignored
        :type initial_value: float
        :param h: initial portfolio ``h`` expressed in dollar positions. If ``None``
            an initial portfolio of ``initial_value`` in cash is used.
        :type h: pd.Series or None

        :returns result: instance of :class:`BacktestResult` which has all relevant backtest
            data and logic to compute metrics, generate plots, ...
        :rtype result: cvx.BacktestResult
        """
        return self.backtest_many([policy], start_time=start_time, end_time=end_time,
                                  initial_value=initial_value, h=None if h is None else [h], parallel=False)[0]

    def backtest_many(self, policies, start_time=None, end_time=None, initial_value=1E6, h=None, parallel=True):
        """Backtest many trading policies.

        The default initial portfolio is all cash, or you can pass any portfolio with
        the `h` argument, or a list of those.

        :param policies: trading policies
        :type policy: list of cvx.BaseTradingPolicy:
        :param start_time: start time of the backtests; if market it close, the first trading day
             after it is selected. Currently it is not possible to specify different start times
            for different policies, so the same is used for all.
        :type start_time: str or datetime
        :param end_time: end time of the backtests; if market it close, the last trading day
             before it is selected. Currently it is not possible to specify different end times
            for different policies, so the same is used for all.
        :type end_time: str or datetime or None
        :param initial_value: initial value in dollar of the portfolio, if not specifying
            ``h`` it is assumed the initial portfolio is all cash; if ``h`` is specified
            this is ignored
        :param h: initial portfolio `h` expressed in dollar positions, or list of those. If
            passing a list it must have the same lenght as the policies. If this argument
            is specified, ``initial_value`` is ignored, otherwise the same portfolio of
            ``initial_value`` all in cash is used as starting point for all backtests.
        :type h: list or pd.Series or None
        :param parallel: whether to run in parallel. If runnning in parallel you **must be careful
            at how you use this method**. If you use this in a script, you *should* define the MarketSimulator
            *in* the `if __name__ == '__main__:'` clause, and call this method there as well.
        :type parallel: bool

        :returns result: list of instances of :class:`BacktestResult` which have all relevant backtest
            data and logic to compute metrics, generate plots, ...
        :rtype result: list of cvx.BacktestResult
        """

        if not hasattr(policies, '__len__'):
            raise SyntaxError('You should pass a list of policies.')

        if not hasattr(h, '__len__'):
            h = [h] * len(policies)

        if not (len(policies) == len(h)):
            raise SyntaxError(
                'If passing lists of policies and initial portfolios they must have the same length.')
        
        # TODO: here put get_trading_calendar
        if start_time is not None:
            start_time = pd.Timestamp(start_time)
            if start_time.tz is None:
                start_time = start_time.tz_localize(
                    self.market_data.returns.index.tz)

        if end_time is not None:
            end_time = pd.Timestamp(end_time)
            if end_time.tz is None:
                end_time = end_time.tz_localize(
                    self.market_data.returns.index.tz)
            
        backtest_times_inclusive = self.market_data._get_backtest_times(
            start_time, end_time, include_end=True)
        start_time = backtest_times_inclusive[0]
        end_time = backtest_times_inclusive[-1]

        # initialize policies and get initial portfolios
        for i in range(len(policies)):
            if h[i] is None:
                h[i] = pd.Series(0., self.market_data.universe)
                h[i].iloc[-1] = initial_value

        n = len(policies)

        zip_args = zip(policies, [self] * n,
                       [start_time] * n, [end_time] * n, h)

        if (not parallel) or len(policies) == 1:
            result = list(starmap(self._worker, zip_args))
        else:
            with Pool(initializer=_mp_init, initargs=(Lock(),)) as p:
                result = p.starmap(self._worker, zip_args)

        return [el for el in result]


class StockMarketSimulator(MarketSimulator):
    """This class implements a simulator of the stock market.

    We strive to make the parameters here as accurate as possible. The following is
    accurate as of 2023 using numbers obtained on the public website of a
    `large US-based broker <https://www.interactivebrokers.com/>`_.

    :param universe: list of `Yahoo Finance <https://finance.yahoo.com/>`_ tickers on which to
        simulate performance of the trading strategy. If left unspecified you should at least
        pass `returns` and `volumes`. If you define a different market data access interface
        (look in `cvxportfolio.data` for how to do it) you should pass instead
        the symbol names for that data provider. Default is empty list.
    :type universe: list or None
    :param returns: historical open-to-open returns. Default is None, it is ignored
        if universe is specified.
    :type returns: pandas.DataFrame
    :param volumes: historical market volumes expressed in value (e.g., US dollars).
            Default is None, it is ignored if universe is specified.
    :type volumes: pandas.DataFrame
    :param prices: historical open prices. Default is None, it is ignored
        if universe is specified. These are used to round the trades to integer number of stocks
        if round_trades is True, and compute per-share transaction costs (if `per_share_fixed_cost`
        is greater than zero).
    :type prices: pandas.DataFrame
    :param round_trades: round the trade weights provided by a policy so they correspond to an integer
        number of stocks traded. Default is True using Yahoo Finance open prices.
    :type round_trades: bool
    :param min_history: minimum history required for a stock to be included in a backtest. The stock
        will be ignored for this amount of time after its IPO, and then be included.
    :type min_history: pandas.Timedelta
    :param costs: list of BaseCost instances or class objects. If class objects (the default) they will
        be instantiated internally with their default arguments.
    :type costs: list
    :param cash_key: name of the cash account. Default is 'USDOLLAR', which gets downloaded by `cvxportfolio.data`
        as the Federal Funds effective rate from FRED. If None, you must pass the cash returns
        along with the stock returns as its last column.
    :type cash_key: str or None
    :param base_location: base location for storage of data.
        Default is `Path.home() / "cvxportfolio_data"`. Unused if passing `returns` and `volumes`.
    :type base_location: pathlib.Path or str:
    :param trading_frequency: optionally choose a different frequency for
        trades than the one of the data used.
        The default interface (Yahoo finance) provides daily trading data,
        and so that is the default frequency for trades. With this argument you can set instead
        the trading frequency to ``"weekly"``, which trades every Monday (or the first
        non-holiday trading day of each week), ``"monthly"``, which trades every first of the month (ditto),
        ``"quarterly"``, and ``"annual"``.
    :type trading_frequency: str or None
    """

    def __init__(self, universe=(),
                 returns=None, volumes=None, prices=None,
                 costs=(StocksTransactionCost, StocksHoldingCost),
                 round_trades=True, min_history=pd.Timedelta('365d'),
                 cash_key="USDOLLAR", base_location=BASE_LOCATION,
                 trading_frequency=None, **kwargs):

        super().__init__(universe=universe,
                         returns=returns, volumes=volumes, prices=prices,
                         costs=costs, round_trades=round_trades, min_history=min_history,
                         cash_key=cash_key, base_location=base_location,
                         trading_frequency=trading_frequency, **kwargs)<|MERGE_RESOLUTION|>--- conflicted
+++ resolved
@@ -337,18 +337,9 @@
             raise NotImplementedError(
                 'Currently the only data pipeline built is for USDOLLAR cash')
 
-<<<<<<< HEAD
         data = FredSymbolData('DFF', base_storage_location=self.base_location)
-
         cash_returns_per_period = resample_returns(
             data.data/100, periods=self.PPY)
-=======
-        data = FredTimeSeries('DFF', base_location=self.base_location)
-        data.initialize_estimator_recursive()
-        self.returns[cash_key] = resample_returns(
-            data.data / 100, periods=self.PPY)
-        self.returns[cash_key] = self.returns[cash_key].ffill()
->>>>>>> 1dba195d
 
         # we merge instead of assigning column because indexes might
         # be misaligned (e.g., with tz-aware timestamps)
@@ -369,12 +360,7 @@
                 f'Getting data for {stock} with {self.DATASOURCES[datasource]}.')
             print('.')
             database_accesses[stock] = self.DATASOURCES[datasource](
-<<<<<<< HEAD
                 stock, base_storage_location=self.base_location)
-=======
-                stock, base_location=self.base_location)
-            database_accesses[stock].initialize_estimator_recursive()
->>>>>>> 1dba195d
 
         if datasource == 'YFinance':
             self.returns = pd.DataFrame(
