# Copyright 2023 Enzo Busseti
#
# Licensed under the Apache License, Version 2.0 (the "License");
# you may not use this file except in compliance with the License.
# You may obtain a copy of the License at
#
#    http://www.apache.org/licenses/LICENSE-2.0
#
# Unless required by applicable law or agreed to in writing, software
# distributed under the License is distributed on an "AS IS" BASIS,
# WITHOUT WARRANTIES OR CONDITIONS OF ANY KIND, either express or implied.
# See the License for the specific language governing permissions and
# limitations under the License.
r"""This module implements the simple forecasting models used by Cvxportfolio.

These are standard ones like historical mean, variance, and covariance. In
most cases the models implemented here are equivalent to the relevant Pandas
DataFrame methods, including (most importantly) the logic used to skip over any
``np.nan``. There are some subtle differences explained below.

Our forecasters are optimized to be evaluated sequentially in time: at each
point in time in a back-test the forecast computed at the previous time step
is updated with the most recent observation. This is in some cases (e.g.,
covariances) much more efficient than computing from scratch.

Most of our forecasters implement both a rolling window and exponential moving
average logic. These are specified by the ``rolling`` and ``half_life``
parameters respectively, which are either Pandas Timedeltas or ``np.inf``.
The latter is the default, and means that the whole past is used, with no
exponential smoothing. Note that it's possible to use both, *e.g.*,
estimate covariance matrices ignoring past returns older than 5 years and
smoothing the recent ones using an exponential kernel with half-life of 1 year.

Finally, we note that the covariance, variance and standard deviation
forecasters implement the ``kelly`` parameter, which is True by default.
This is a simple trick explained in
:paper:`section 4.2 (page 28) <section.4.2>` of the paper, simplifies the
computation and provides in general (slightly) higher performance.
For example, using the notation of the paper, the classical definition of
covariance is

.. math::

    \Sigma = \mathbf{E}(r_t - \mu)(r_t - \mu)^T,

this is what you get by setting ``kelly=False``. The default, ``kelly=True``,
gives instead

.. math::

    \Sigma^\text{kelly} = \mathbf{E}r_t r_t^T = \Sigma + \mu \mu^T,

so that the resulting Markowitz-style optimization problem corresponds to
the second order Taylor approximation of a (risk-constrained) Kelly objective,
as is explained briefly :paper:`at page 28 of the paper <section.4.2>`, or with
more detail (and hard-to-read math) in `section 6 of the Risk-Constrained Kelly
Gambling paper
<https://web.stanford.edu/~boyd/papers/pdf/kelly.pdf#section.6>`_.

Lastly, some forecasters implement a basic caching mechanism.
This is used in two ways. First, online (e.g., in back-test): if multiple
copies of the same forecaster need access to the estimated value, as is the
case in :class:`cvxportfolio.MultiPeriodOptimization` policies, the expensive
evaluation is only done once. Then, offline, provided that the
:class:`cvxportfolio.data.MarketData` server used implements the
:meth:`cvxportfolio.data.MarketData.partial_universe_signature` method
(so that we can certify which market data the cached values are computed on).
This type of caching simply saves on disk the forecasted values, and makes it
available automatically next time the user runs a back-test on the same market
data (and same universe). This is especially useful when doing hyper-parameter
optimization, so that expensive computations like evaluating large covariance
matrices are only done once.

How to use them
~~~~~~~~~~~~~~~

These forecasters are each the default option of some Cvxportfolio optimization
term, for example :class:`HistoricalMeanReturn` is the default used by
:class:`cvxportfolio.ReturnsForecast`. In this way each is used with its
default options. If you want to change the options you can simply pass
the relevant forecaster class, instantiated with the options of your choice,
to the Cvxportfolio object. For example

.. code-block::

    import cvxportfolio as cvx
    from cvxportfolio.forecast import HistoricalMeanReturn
    import pandas as pd

    returns_forecast = cvx.ReturnsForecast(
        r_hat = HistoricalMeanReturn(
            half_life=pd.Timedelta(days=365),
            rolling=pd.Timedelta(days=365*5)))

if you want to apply exponential smoothing to the mean returns forecaster with
half-life of 1 year, and skip over all observations older than 5 years. Both
are relative to each point in time at which the policy is evaluated.
"""

import logging
# from dataclasses import dataclass
# from typing import Union

import numpy as np
import pandas as pd

from .errors import DataError, ForecastError
from .estimator import Estimator, SimulatorEstimator
from .hyperparameters import _resolve_hyperpar

logger = logging.getLogger(__name__)

def online_cache(values_in_time):
    """A simple online cache that decorates :meth:`values_in_time`.

    The instance it is used on needs to be hashable (we currently use
    the hash of its __repr__ via dataclass).

    :param values_in_time: :meth:`values_in_time` method to decorate.
    :type values_in_time: function

    :returns: Decorated method, which saves and retrieves (if available) from
        cache the result.
    :rtype: function
    """

    def wrapped(self, t, cache=None, **kwargs):
        """Cached :meth:`values_in_time` method.

        :param self: Class instance.
        :type self: cvxportfolio.Estimator
        :param t: Current time, used as in the key for caching.
        :type t: pandas.Timestamp
        :param cache: Cache dictionary; if None (the default) caching is
            disabled.
        :type cache: dict or None
        :param kwargs: Extra arguments that are passed through.
        :type kwargs: dict

        :returns: The returned value, maybe retrieved from cache.
        :rtype: float or numpy.array
        """

        if cache is None:  # temporary to not change tests
            cache = {}

        if not str(self) in cache:
            cache[str(self)] = {}

        if t in cache[str(self)]:
            logger.debug(
                '%s.values_in_time at time %s is retrieved from cache.',
                self, t)
            result = cache[str(self)][t]
        else:
            result = values_in_time(self, t=t, cache=cache, **kwargs)
            logger.debug('%s.values_in_time at time %s is stored in cache.',
                self, t)
            cache[str(self)][t] = result
        return result

    return wrapped


class BaseForecast(Estimator):
    """Base class for forecasters."""

    _last_time = None

    # def __hash__(self):
    #     """Same as the unsafe_hash of dataclass."""
    #     return self.__repr__()

    # def __post_init__(self):
    #     raise NotImplementedError # pragma: no cover

    def initialize_estimator( # pylint: disable=arguments-differ
            self, **kwargs):
        """Re-initialize whenever universe changes.

        :param kwargs: Unused arguments to :meth:`initialize_estimator`.
        :type kwargs: dict
        """
        self._last_time = None

    def _agnostic_update(self, t, past_returns, **kwargs):
        """Choose whether to make forecast from scratch or update last one."""
        if (self._last_time is None) or (
            self._last_time != past_returns.index[-1]):
            logger.debug(
                '%s.values_in_time at time %s is computed from scratch.',
                self, t)
            self._initial_compute(t=t, past_returns=past_returns, **kwargs)
        else:
            logger.debug(
              '%s.values_in_time at time %s is updated from previous value.',
              self, t)
            self._online_update(t=t, past_returns=past_returns, **kwargs)

    def _initial_compute(self, **kwargs):
        """Make forecast from scratch."""
        raise NotImplementedError # pragma: no cover

    def _online_update(self, **kwargs):
        """Update forecast from period before."""
        raise NotImplementedError # pragma: no cover

def _is_timedelta(value):
    if isinstance(value, pd.Timedelta):
        if value <= pd.Timedelta('0d'):
            raise ValueError(
                '(Exponential) moving average window must be positive')
        return True
    if isinstance(value, float) and np.isposinf(value):
        return False
    raise ValueError(
        '(Exponential) moving average window can only be'
        ' pandas Timedeltas or np.inf.')


# @dataclass()#unsafe_hash=True)
class BaseMeanVarForecast(BaseForecast):
    """This class contains logic common to mean and (co)variance forecasters.

    It implements both moving average and exponential moving average, which
    can be used at the same time (e.g., ignore observations older than 5
    years and weight exponentially with half-life of 1 year the recent ones).

    Then, it implements the "online update" vs "compute from scratch" model,
    updating with a new observations is much cheaper than computing from
    scratch (especially for covariances).
    """

    def __init__(self, half_life=np.inf, rolling=np.inf):
        self.half_life = half_life
        self.rolling = rolling
        self._denominator = None
        self._numerator = None

    # half_life: Union[pd.Timedelta, float] = np.inf
    # rolling: Union[pd.Timedelta, float] = np.inf
    # regressors: Union[pd.DataFrame, None] = None

    # def __post_init__(self):
    #     self._last_time = None
    #     self._denominator = None
    #     self._numerator = None

    def initialize_estimator( # pylint: disable=arguments-differ
            self, **kwargs):
        """Re-initialize whenever universe changes.

        :param kwargs: Unused arguments to :meth:`initialize_estimator`.
        :type kwargs: dict
        """
        super().initialize_estimator(**kwargs)
        self._denominator = None
        self._numerator = None

    def _compute_numerator(self, df, emw_weights):
        """Exponential moving window (optional) numerator."""
        raise NotImplementedError # pragma: no cover

    def _compute_denominator(self, df, emw_weights):
        """Exponential moving window (optional) denominator."""
        raise NotImplementedError # pragma: no cover

    def _update_numerator(self, last_row):
        """Update with last observation.

        Emw (if any) is applied in this class.
        """
        raise NotImplementedError # pragma: no cover

    def _update_denominator(self, last_row):
        """Update with last observation.

        Emw (if any) is applied in this class.
        """
        raise NotImplementedError # pragma: no cover

    def _dataframe_selector(self, **kwargs):
        """Return dataframe we work with.

        This method receives the **kwargs passed to :meth:`values_in_time`.
        """
        raise NotImplementedError # pragma: no cover

    def values_in_time( # pylint: disable=arguments-differ
            self, **kwargs):
        """Obtain current value of the historical mean of given dataframe.

        :param kwargs: All arguments to :meth:`values_in_time`.
        :type kwargs: dict

        :returns: Historical means of given dataframe.
        :rtype: numpy.array
        """
        self._agnostic_update(**kwargs)
        return (self._numerator / self._denominator).values

    def _emw_weights(self, index, t):
        """Get weights to apply to the past obs for EMW."""
        index_in_halflifes = (index - t) / _resolve_hyperpar(self.half_life)
        return np.exp(index_in_halflifes * np.log(2))

    def _initial_compute(self, t, **kwargs): # pylint: disable=arguments-differ
        """Make forecast from scratch.

        This method receives the **kwargs passed to :meth:`values_in_time`.
        """
        df = self._dataframe_selector(t=t, **kwargs)

        # Moving average window logic
        if _is_timedelta(_resolve_hyperpar(self.rolling)):
            df = df.loc[df.index >= t-_resolve_hyperpar(self.rolling)]

        # If EMW, compute weights here
        if _is_timedelta(_resolve_hyperpar(self.half_life)):
            emw_weights = self._emw_weights(df.index, t)
        else:
            emw_weights = None

        self._denominator = self._compute_denominator(df, emw_weights)
        if np.min(self._denominator.values) == 0:
            raise ForecastError(
                f'{self.__class__.__name__} is given a dataframe with '
                    + 'at least a column that has no values.')
        self._numerator = self._compute_numerator(df, emw_weights)
        self._last_time = t

        # used by covariance forecaster
        return df, emw_weights

    def _online_update(self, t, **kwargs): # pylint: disable=arguments-differ
        """Update forecast from period before.

        This method receives the **kwargs passed to :meth:`values_in_time`.
        """
        df = self._dataframe_selector(t=t, **kwargs)
        last_row = df.iloc[-1]

        # if emw discount past
        if _is_timedelta(_resolve_hyperpar(self.half_life)):
            time_passed_in_halflifes = (
                self._last_time - t)/_resolve_hyperpar(self.half_life)
            discount_factor = np.exp(time_passed_in_halflifes * np.log(2))
            self._denominator *= discount_factor
            self._numerator *= discount_factor
        else:
            discount_factor = 1.

        # for emw we also need to discount last element
        self._denominator += self._update_denominator(
            last_row) * discount_factor
        self._numerator += self._update_numerator(last_row) * discount_factor

        # Moving average window logic: subtract elements that have gone out
        if _is_timedelta(_resolve_hyperpar(self.rolling)):
            observations_to_subtract, emw_weights_of_subtract = \
                self._remove_part_gone_out_of_ma(df, t)
        else:
            observations_to_subtract, emw_weights_of_subtract = None, None

        self._last_time = t

        # used by covariance forecaster
        return (
            discount_factor, observations_to_subtract, emw_weights_of_subtract)

    def _remove_part_gone_out_of_ma(self, df, t):
        """Subtract from numerator and denominator too old observations."""

        observations_to_subtract = df.loc[
            (df.index >= (self._last_time - _resolve_hyperpar(self.rolling)))
            & (df.index < (t - _resolve_hyperpar(self.rolling)))]

        # If EMW, compute weights here
        if _is_timedelta(_resolve_hyperpar(self.half_life)):
            emw_weights = self._emw_weights(observations_to_subtract.index, t)
        else:
            emw_weights = None

        self._denominator -= self._compute_denominator(
            observations_to_subtract, emw_weights)
        if np.min(self._denominator.values) == 0:
            raise ForecastError(
                f'{self.__class__.__name__} is given a dataframe with '
                + 'at least a column that has no values.')
        self._numerator -= self._compute_numerator(
            observations_to_subtract, emw_weights).fillna(0.)

        # used by covariance forecaster
        return observations_to_subtract, emw_weights


# @dataclass()#unsafe_hash=True)
class BaseMeanForecast(BaseMeanVarForecast): # pylint: disable=abstract-method
    """This class contains the logic common to the mean forecasters."""

    def _compute_numerator(self, df, emw_weights):
        """Exponential moving window (optional) numerator."""
        if emw_weights is None:
            return df.sum()
        return df.multiply(emw_weights, axis=0).sum()

    def _compute_denominator(self, df, emw_weights):
        """Exponential moving window (optional) denominator."""
        if emw_weights is None:
            return df.count()
        ones = (~df.isnull()) * 1.
        return ones.multiply(emw_weights, axis=0).sum()

    def _update_numerator(self, last_row):
        """Update with last observation.

        Emw (if any) is applied upstream.
        """
        return last_row.fillna(0.)

    def _update_denominator(self, last_row):
        """Update with last observation.

        Emw (if any) is applied upstream.
        """
        return ~(last_row.isnull())


# @dataclass()#unsafe_hash=True)
class HistoricalMeanReturn(BaseMeanForecast):
    r"""Historical means of non-cash returns.

    .. versionadded:: 1.2.0

        Added the ``half_life`` and ``rolling`` parameters.

    When both ``half_life`` and ``rolling`` are infinity, this is equivalent to

    .. code-block::

        past_returns.iloc[:,:-1].mean()

    where ``past_returns`` is a time-indexed dataframe containing the past
    returns (if in back-test that's relative to each point in time, ), and its
    last column, which we skip over, are the cash returns. We use the same
    logic as Pandas to handle ``np.nan`` values.

    :param half_life: Half-life of exponential smoothing, expressed as
        Pandas Timedelta. If in back-test, that is with respect to each point
        in time. Default ``np.inf``, meaning no exponential smoothing.
    :type half_life: pandas.Timedelta or np.inf
    :param rolling: Rolling window used: observations older than this Pandas
        Timedelta are skipped over. If in back-test, that is with respect to
        each point in time. Default ``np.inf``, meaning that all past is used.
    :type rolling: pandas.Timedelta or np.inf
    """
    # pylint: disable=arguments-differ
    def _dataframe_selector(self, past_returns, **kwargs):
        """Return dataframe to compute the historical means of."""
        return past_returns.iloc[:, :-1]

# @dataclass()#unsafe_hash=True)
class HistoricalMeanVolume(BaseMeanForecast):
    r"""Historical means of traded volume in units of value (e.g., dollars).

    .. versionadded:: 1.2.0

    :param half_life: Half-life of exponential smoothing, expressed as
        Pandas Timedelta. If in back-test, that is with respect to each point
        in time. Default ``np.inf``, meaning no exponential smoothing.
    :type half_life: pandas.Timedelta or np.inf
    :param rolling: Rolling window used: observations older than this Pandas
        Timedelta are skipped over. If in back-test, that is with respect to
        each point in time. Default ``np.inf``, meaning that all past is used.
    :type rolling: pandas.Timedelta or np.inf
    """
    # pylint: disable=arguments-differ
    def _dataframe_selector(self, past_volumes, **kwargs):
        """Return dataframe to compute the historical means of."""
        if past_volumes is None:
            raise DataError(
                f"{self.__class__.__name__} can only be used if MarketData"
                + " provides market volumes.")
        return past_volumes

# @dataclass()#unsafe_hash=True)
class HistoricalVariance(BaseMeanForecast):
    r"""Historical variances of non-cash returns.

    .. versionadded:: 1.2.0

        Added the ``half_life`` and ``rolling`` parameters.

    When both ``half_life`` and ``rolling`` are infinity, this is equivalent to

    .. code-block::

        past_returns.iloc[:,:-1].var(ddof=0)

    if you set ``kelly=False`` and

    .. code-block::

        (past_returns**2).iloc[:,:-1].mean()

    otherwise (we use the same logic to handle ``np.nan`` values).

    :param half_life: Half-life of exponential smoothing, expressed as
        Pandas Timedelta. If in back-test, that is with respect to each point
        in time. Default ``np.inf``, meaning no exponential smoothing.
    :type half_life: pandas.Timedelta or np.inf
    :param rolling: Rolling window used: observations older than this Pandas
        Timedelta are skipped over. If in back-test, that is with respect to
        each point in time. Default ``np.inf``, meaning that all past is used.
    :type rolling: pandas.Timedelta or np.inf
    :param kelly: if ``True`` compute :math:`\mathbf{E}[r^2]`, else
        :math:`\mathbf{E}[r^2] - {\mathbf{E}[r]}^2`. The second corresponds
        to the classic definition of variance, while the first is what is
        obtained by Taylor approximation of the Kelly gambling objective.
        See discussion above.
    :type kelly: bool
    """

    def __init__(self, rolling=np.inf, half_life=np.inf, kelly=True):
        super().__init__(rolling=rolling, half_life=half_life)
        self.kelly=kelly

    # kelly: bool = True

    # def __post_init__(self):
        if not self.kelly:
            self.meanforecaster = HistoricalMeanReturn(
<<<<<<< HEAD
                half_life=self.half_life,
                rolling=self.rolling)
        # super().__post_init__()
=======
                half_life=_resolve_hyperpar(self.half_life),
                rolling=_resolve_hyperpar(self.rolling))
        super().__post_init__()
>>>>>>> dadf5e12

    def values_in_time(self, **kwargs):
        """Obtain current value either by update or from scratch.

        :param kwargs: All arguments to :meth:`values_in_time`.
        :type kwargs: dict

        :returns: Variances of past returns (excluding cash).
        :rtype: numpy.array
        """
        result = super().values_in_time(**kwargs)
        if not self.kelly:
            result -= self.meanforecaster.current_value**2
        return result

    # pylint: disable=arguments-differ
    def _dataframe_selector(self, past_returns, **kwargs):
        """Return dataframe to compute the historical means of."""
        return past_returns.iloc[:, :-1]**2


# @dataclass()#unsafe_hash=True)
class HistoricalStandardDeviation(HistoricalVariance, SimulatorEstimator):
    """Historical standard deviation of non-cash returns.

    .. versionadded:: 1.2.0

        Added the ``half_life`` and ``rolling`` parameters.

    When both ``half_life`` and ``rolling`` are infinity, this is equivalent to

    .. code-block::

        past_returns.iloc[:,:-1].std(ddof=0)

    if you set ``kelly=False`` and

    .. code-block::

        np.sqrt((past_returns**2).iloc[:,:-1].mean())

    otherwise (we use the same logic to handle ``np.nan`` values).

    :param half_life: Half-life of exponential smoothing, expressed as
        Pandas Timedelta. If in back-test, that is with respect to each point
        in time. Default ``np.inf``, meaning no exponential smoothing.
    :type half_life: pandas.Timedelta or np.inf
    :param rolling: Rolling window used: observations older than this Pandas
        Timedelta are skipped over. If in back-test, that is with respect to
        each point in time. Default ``np.inf``, meaning that all past is used.
    :type rolling: pandas.Timedelta or np.inf
    :param kelly: Same as in :class:`cvxportfolio.forecast.HistoricalVariance`.
        Default True.
    :type kelly: bool
    """

    # kelly: bool = True

    def values_in_time(self, **kwargs):
        """Obtain current value either by update or from scratch.

        :param kwargs: All arguments to :meth:`values_in_time`.
        :type kwargs: dict

        :returns: Standard deviations of past returns (excluding cash).
        :rtype: numpy.array
        """
        variances = \
            super().values_in_time(**kwargs)
        return np.sqrt(variances)

    def simulate(self, **kwargs):
        # TODO could take last return as well
        return self.values_in_time(
            t=kwargs['t'],
            # These are not necessary with current design of
            # DataEstimator
            current_weights=kwargs['current_weights'],
            current_portfolio_value=kwargs['current_portfolio_value'],
            past_returns=kwargs['past_returns'],
            past_volumes=kwargs['past_volumes'],
            current_prices=kwargs['current_prices']
        )

# @dataclass()#unsafe_hash=True)
class HistoricalMeanError(HistoricalVariance):
    r"""Historical standard deviations of the mean of non-cash returns.

    .. versionadded:: 1.2.0

        Added the ``half_life`` and ``rolling`` parameters.

    For a given time series of past returns :math:`r_{t-1}, r_{t-2},
    \ldots, r_0` this is :math:`\sqrt{\text{Var}[r]/t}`. When there are
    missing values we ignore them, both to compute the variance and the
    count.

    :param half_life: Half-life of exponential smoothing, expressed as
        Pandas Timedelta. If in back-test, that is with respect to each point
        in time. Default ``np.inf``, meaning no exponential smoothing.
    :type half_life: pandas.Timedelta or np.inf
    :param rolling: Rolling window used: observations older than this Pandas
        Timedelta are skipped over. If in back-test, that is with respect to
        each point in time. Default ``np.inf``, meaning that all past is used.
    :type rolling: pandas.Timedelta or np.inf
    :param kelly: Same as in :class:`cvxportfolio.forecast.HistoricalVariance`.
        Default False.
    :type kelly: bool
    """

    def __init__(self, rolling=np.inf, half_life=np.inf, kelly=False):
        super().__init__(rolling=rolling, half_life=half_life, kelly=kelly)

    # kelly: bool = False

    def values_in_time(self, **kwargs):
        """Obtain current value either by update or from scratch.

        :param kwargs: All arguments to :meth:`values_in_time`.
        :type kwargs: dict

        :returns: Standard deviation of the mean of past returns (excluding
            cash).
        :rtype: numpy.array
        """
        variance = super().values_in_time(**kwargs)
        return np.sqrt(variance / self._denominator.values)


# @dataclass()#unsafe_hash=True)
class HistoricalCovariance(BaseMeanVarForecast):
    r"""Historical covariance matrix."""

    # kelly: bool = True

    def __init__(self, rolling=np.inf, half_life=np.inf, kelly=True):
        super().__init__(rolling=rolling, half_life=half_life)
        self.kelly=kelly

    # def __post_init__(self):
        # super().__post_init__()
        self._joint_mean = None

    def initialize_estimator(self, **kwargs):
        super().initialize_estimator(**kwargs)
        self._joint_mean = None

    def _compute_numerator(self, df, emw_weights):
        """Exponential moving window (optional) numerator."""
        filled = df.fillna(0.)
        if emw_weights is None:
            return filled.T @ filled
        tmp = filled.multiply(emw_weights, axis=0)
        return tmp.T @ filled

    def _compute_denominator(self, df, emw_weights):
        """Exponential moving window (optional) denominator."""
        ones = (~df.isnull()) * 1.
        if emw_weights is None:
            return ones.T @ ones
        tmp = ones.multiply(emw_weights, axis=0)
        return tmp.T @ ones

    def _update_denominator(self, last_row):
        """Update with last observation.

        Emw (if any) is applied upstream.
        """
        nonnull = ~(last_row.isnull())
        return np.outer(nonnull, nonnull)

    def _update_numerator(self, last_row):
        """Update with last observation.

        Emw (if any) is applied upstream.
        """
        filled = last_row.fillna(0.)
        return np.outer(filled, filled)

    def _dataframe_selector( # pylint: disable=arguments-differ
            self, past_returns, **kwargs):
        """Return dataframe to compute the historical covariance of."""
        return past_returns.iloc[:, :-1]

    def _compute_joint_mean(self, df, emw_weights):
        r"""Compute precursor of :math:`\Sigma_{i,j} =
        \mathbf{E}[r^{i}]\mathbf{E}[r^{j}]`."""
        nonnull = (~df.isnull()) * 1.
        if emw_weights is None:
            return nonnull.T @ df.fillna(0.)
        return nonnull.T @ df.fillna(0.).multiply(emw_weights, axis=0)

    def _update_joint_mean(self, last_row):
        r"""Update precursor of :math:`\Sigma_{i,j} =
        \mathbf{E}[r^{i}]\mathbf{E}[r^{j}]`."""
        return last_row.fillna(0.)

    def _initial_compute( # pylint: disable=arguments-differ
            self, **kwargs):
        """Compute from scratch, taking care of non-Kelly correction."""

        df, emw_weights = super()._initial_compute(**kwargs)

        if not self.kelly:
            self._joint_mean = self._compute_joint_mean(df, emw_weights)

    def _online_update( # pylint: disable=arguments-differ
            self, **kwargs):
        """Update from last observation."""

        discount_factor, observations_to_subtract, emw_weights_of_subtract = \
            super()._online_update(**kwargs)
        df = self._dataframe_selector(**kwargs)
        last_row = df.iloc[-1]

        if not self.kelly:

            # discount past if EMW
            if discount_factor != 1.:
                self._joint_mean *= discount_factor

            # add last anyways
            self._joint_mean += self._update_joint_mean(
                last_row) * discount_factor

            # if MW, update by removing old observations
            if observations_to_subtract is not None:
                self._joint_mean -= self._compute_joint_mean(
                    observations_to_subtract, emw_weights_of_subtract)

    def values_in_time(self, **kwargs):
        """Obtain current value of the covariance estimate.

        :param kwargs: All arguments passed to :meth:`values_in_time`.
        :type kwargs: dict

        :returns: Covariance matrix (excludes cash).
        :rtype: numpy.array
        """

        covariance = super().values_in_time(**kwargs)

        if not self.kelly:
            tmp = self._joint_mean / self._denominator
            covariance -= tmp.T * tmp

        return covariance

def project_on_psd_cone_and_factorize(covariance):
    """Factorize matrix and remove negative eigenvalues.

    :param covariance: Square (symmetric) approximate covariance matrix, can
         have negative eigenvalues.
    :type covariance: numpy.array

    :returns: Square root factorization with negative eigenvalues removed.
    :rtype: numpy.array
    """
    eigval, eigvec = np.linalg.eigh(covariance)
    eigval = np.maximum(eigval, 0.)
    return eigvec @ np.diag(np.sqrt(eigval))

# @dataclass()#unsafe_hash=True)
class HistoricalFactorizedCovariance(HistoricalCovariance):
    r"""Historical covariance matrix of non-cash returns, factorized.

    .. versionadded:: 1.2.0

        Added the ``half_life`` and ``rolling`` parameters.

    When both ``half_life`` and ``rolling`` are infinity, this is equivalent
    to, before factorization

    .. code-block::

        past_returns.iloc[:,:-1].cov(ddof=0)

    if you set ``kelly=False``. We use the same logic to handle ``np.nan``
    values. For ``kelly=True`` it is not possible to reproduce with one single
    Pandas method (but we do test against Pandas in the unit tests).

    :param half_life: Half-life of exponential smoothing, expressed as
        Pandas Timedelta. Default ``np.inf``, meaning no exponential smoothing.
    :type half_life: pandas.Timedelta or np.inf
    :param rolling: Rolling window used: observations older than this Pandas
        Timedelta are skipped over. If in back-test, that is with respect to
        each point in time. Default ``np.inf``, meaning that all past is used.
    :type rolling: pandas.Timedelta or np.inf
    :param kelly: if ``True`` each element of the covariance matrix
        :math:`\Sigma_{i,j}` is equal to :math:`\mathbf{E} r^{i} r^{j}`,
        otherwise it is
        :math:`\mathbf{E} r^{i} r^{j} - \mathbf{E} r^{i} \mathbf{E} r^{j}`.
        The second case corresponds to the classic definition of covariance,
        while the first is what is obtained by Taylor approximation of
        the Kelly gambling objective. (See discussion above.)
        In the second case, the estimated covariance is the same
        as what is returned by ``pandas.DataFrame.cov(ddof=0)``, *i.e.*,
        we use the same logic to handle missing data.
    :type kelly: bool
    """

    # this is used by FullCovariance
    FACTORIZED = True

    @online_cache
    def values_in_time( # pylint: disable=arguments-differ
            self, t, **kwargs):
        """Obtain current value of the covariance estimate.

        :param t: Current time period (possibly of simulation).
        :type t: pandas.Timestamp
        :param kwargs: All arguments passed to :meth:`values_in_time`.
        :type kwargs: dict

        :raises cvxportfolio.errors.ForecastError: The procedure failed,
            typically because there are too many missing values (*e.g.*, some
            asset has only missing values).

        :returns: Square root factorized covariance matrix (excludes cash).
        :rtype: numpy.array
        """

        covariance = super().values_in_time(t=t, **kwargs)

        try:
            return project_on_psd_cone_and_factorize(covariance)
        except np.linalg.LinAlgError as exc: # pragma: no cover
            raise ForecastError(f'Covariance estimation at time {t} failed;'
                + ' there are (probably) too many missing values in the'
                + ' past returns.') from exc


# @dataclass()#unsafe_hash=True)
class HistoricalLowRankCovarianceSVD(Estimator):
    """Build factor model covariance using truncated SVD.

    .. note::

        This forecaster is experimental and not covered by semantic versioning,
        we may change it without warning.

    :param num_factors: How many factors in the low rank model.
    :type num_factors: int
    :param svd_iters: How many iteration of truncated SVD to apply. If you
        get a badly conditioned covariance you may to lower this.
    :type svd_iters: int
    :param svd: Which SVD routine to use, currently only dense (LAPACK) via
        Numpy.
    :type svd: str
    """

    def __init__(self, num_factors, svd_iters=10, svd='numpy'):
        self.num_factors=num_factors
        self.svd_iters=svd_iters
        self.svd=svd

    # num_factors: int
    # svd_iters: int = 10
    # svd: str = 'numpy'

    # brought back from old commit;
    #
    #  https://github.com/cvxgrp/cvxportfolio/commit
    #     /aa3d2150d12d85a6fb1befdf22cb7967fcc27f30
    #
    # matches original 2016 method from example
    # notebooks with new heuristic for NaNs. can probably be improved
    # by terminating early if idyosyncratic becomes negative

    @staticmethod
    def build_low_rank_model(rets, num_factors=10, iters=10, svd='numpy'):
        r"""Build a low rank risk model from past returns that include NaNs.

        This is an experimental procedure that may work well on past
        returns matrices with few NaN values (say, below 20% of the
        total entries). If there are (many) NaNs, one should probably
        also use a rather large risk forecast error.

        :param rets: Past returns, excluding cash.
        :type rets: pandas.DataFrame
        :param num_factors: How many factors in the fitted model.
        :type num_factors: int
        :param iters: How many iterations of SVD are performed.
        :type iters: int
        :param svd: Which singular value decomposition routine is used,
            default (and currently the only one supported) is ``'numpy'``.
        :type svd: str

        :raises SyntaxError: If wrong ``svd`` parameter is supplied.
        :raises cvxportfolio.errors.ForecastError: If the procedure fails;
             you may try with lower ``num_factors`` or ``iters``.

        :returns: (F, d)
        :rtype: (numpy.array, numpy.array)
        """
        nan_fraction = rets.isnull().sum().sum() / np.prod(rets.shape)
        normalizer = np.sqrt((rets**2).mean())
        normalized = rets
        if nan_fraction:
            nan_implicit_imputation = pd.DataFrame(0.,
                columns=normalized.columns, index = normalized.index)
            for _ in range(iters):
                if svd == 'numpy':
                    u, s, v = np.linalg.svd(
                        normalized.fillna(nan_implicit_imputation),
                        full_matrices=False)
                else:
                    raise SyntaxError(
                        'Currently only numpy svd is implemented')
                nan_implicit_imputation = pd.DataFrame(
                    (u[:, :num_factors] * (s[:num_factors]
                        )) @ v[:num_factors],
                    columns = normalized.columns, index = normalized.index)
        else:
            if svd == 'numpy':
                u, s, v = np.linalg.svd(normalized, full_matrices=False)
            else:
                raise SyntaxError(
                    'Currently only numpy svd is implemented')
        F = v[:num_factors].T * s[:num_factors] / np.sqrt(len(rets))
        F = pd.DataFrame(F.T, columns=normalizer.index)
        idyosyncratic = normalizer**2 - (F**2).sum(0)
        if not np.all(idyosyncratic >= 0.):
            raise ForecastError(
                "Low rank risk estimation with iterative SVD did not work."
                + " You probably have too many missing values in the past"
                + " returns. You may try with HistoricalFactorizedCovariance,"
                + " or change your universe.")
        return F.values, idyosyncratic.values

    @online_cache
    def values_in_time( # pylint: disable=arguments-differ
            self, past_returns, **kwargs):
        """Current low-rank model, also cached.

        :param past_returns: Past market returns (including cash).
        :type past_returns: pandas.DataFrame
        :param kwargs: Extra arguments passed to :meth:`values_in_time`.
        :type kwargs: dict

        :returns: Low-rank plus diagonal covariance model: (F, d); excludes
             cash.
        :rtype: (numpy.array, numpy.array)
        """
        return self.build_low_rank_model(past_returns.iloc[:, :-1],
            num_factors=self.num_factors,
            iters=self.svd_iters, svd=self.svd)<|MERGE_RESOLUTION|>--- conflicted
+++ resolved
@@ -530,15 +530,9 @@
     # def __post_init__(self):
         if not self.kelly:
             self.meanforecaster = HistoricalMeanReturn(
-<<<<<<< HEAD
-                half_life=self.half_life,
-                rolling=self.rolling)
-        # super().__post_init__()
-=======
                 half_life=_resolve_hyperpar(self.half_life),
                 rolling=_resolve_hyperpar(self.rolling))
-        super().__post_init__()
->>>>>>> dadf5e12
+        # super().__post_init__()
 
     def values_in_time(self, **kwargs):
         """Obtain current value either by update or from scratch.
